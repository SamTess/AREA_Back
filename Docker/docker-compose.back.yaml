--- conflicted
+++ resolved
@@ -179,12 +179,7 @@
 volumes:
   postgres_data:
   redis_data:
-<<<<<<< HEAD
   redis_certs:
-  # prometheus_data:
-  # grafana_data:
-=======
   prometheus_data:
   grafana_data:
-  loki_data:
->>>>>>> b8589766
+  loki_data: