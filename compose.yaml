--- conflicted
+++ resolved
@@ -3,37 +3,23 @@
     image: 'postgres:15'
     env_file: .env
     environment:
-<<<<<<< HEAD
       POSTGRES_DB: ${DATABASE_NAME}
       POSTGRES_PASSWORD: ${DATABASE_PASSWORD}
       POSTGRES_USER: ${DATABASE_USERNAME}
-=======
-      - 'POSTGRES_DB={DATABASE_NAME}'
-      - 'POSTGRES_PASSWORD={DATABASE_PASSWORD}'
-      - 'POSTGRES_USER={DATABASE_USER}'
->>>>>>> 6466a427
     ports:
       - '5432:5432'
     volumes:
       - postgres_data:/var/lib/postgresql/data
-<<<<<<< HEAD
       - ./db/init:/docker-entrypoint-initdb.d:ro
-=======
     healthcheck:
       test: ["CMD-SHELL", "pg_isready -U {DATABASE_USER} -d {DATABASE_NAME}"]
       interval: 30s
       timeout: 10s
       retries: 3
->>>>>>> 6466a427
   redis:
     image: 'redis:latest'
     ports:
       - '6379:6379'
-<<<<<<< HEAD
-
-volumes:
-  postgres_data:
-=======
     volumes:
       - redis_data:/data
     healthcheck:
@@ -44,5 +30,4 @@
 
 volumes:
   postgres_data:
-  redis_data:
->>>>>>> 6466a427
+  redis_data: