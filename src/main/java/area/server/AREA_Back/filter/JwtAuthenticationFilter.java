--- conflicted
+++ resolved
@@ -125,11 +125,7 @@
         if (authHeader == null || !authHeader.startsWith("Bearer ")) {
             return null;
         }
-<<<<<<< HEAD
-        return authHeader.substring(7); // Remove "Bearer " prefix
-=======
         return authHeader.substring(7);
->>>>>>> a0be19f4
     }
 
     private boolean isPublicEndpoint(final String path) {
