--- conflicted
+++ resolved
@@ -68,12 +68,8 @@
         Duration ttl = Duration.ofMillis(jwtService.getAccessTokenExpirationMs());
 
         redisTemplate.opsForValue().set(key, userId.toString(), ttl);
-<<<<<<< HEAD
+        storeAccessTokenCalls.increment();
         log.debug("Stored access token for user");
-=======
-        storeAccessTokenCalls.increment();
-        log.debug("Stored access token for user: { }", userId);
->>>>>>> b8589766
     }
 
     public void storeRefreshToken(UUID userId, String refreshToken) {
@@ -81,12 +77,8 @@
         Duration ttl = Duration.ofMillis(jwtService.getRefreshTokenExpirationMs());
 
         redisTemplate.opsForValue().set(key, refreshToken, ttl);
-<<<<<<< HEAD
+        storeRefreshTokenCalls.increment();
         log.debug("Stored refresh token for user");
-=======
-        storeRefreshTokenCalls.increment();
-        log.debug("Stored refresh token for user: { }", userId);
->>>>>>> b8589766
     }
 
     public boolean isAccessTokenValid(String accessToken) {
@@ -148,12 +140,8 @@
     public void deleteRefreshToken(UUID userId) {
         String key = AuthTokenConstants.REDIS_REFRESH_TOKEN_PREFIX + userId.toString();
         Boolean deleted = redisTemplate.delete(key);
-<<<<<<< HEAD
+        deleteRefreshTokenCalls.increment();
         log.debug("Deleted refresh token: { }", deleted);
-=======
-        deleteRefreshTokenCalls.increment();
-        log.debug("Deleted refresh token for user { }: { }", userId, deleted);
->>>>>>> b8589766
     }
 
     public void deleteAllTokensForUser(UUID userId, String accessToken) {
