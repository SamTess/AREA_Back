package area.server.AREA_Back.worker;

import area.server.AREA_Back.config.RedisConfig;
import area.server.AREA_Back.dto.ExecutionResult;
import area.server.AREA_Back.entity.Execution;
import area.server.AREA_Back.repository.ExecutionRepository;
import area.server.AREA_Back.service.ActionLinkService;
import area.server.AREA_Back.service.ExecutionService;
import area.server.AREA_Back.service.RedisEventService;
import io.micrometer.core.instrument.Counter;
import io.micrometer.core.instrument.MeterRegistry;
import lombok.RequiredArgsConstructor;
import lombok.extern.slf4j.Slf4j;
import org.springframework.data.redis.connection.stream.Consumer;
import org.springframework.data.redis.connection.stream.MapRecord;
import org.springframework.data.redis.connection.stream.ReadOffset;
import org.springframework.data.redis.connection.stream.StreamOffset;
import org.springframework.data.redis.core.RedisTemplate;
import org.springframework.scheduling.annotation.Async;
import org.springframework.scheduling.annotation.Scheduled;
import org.springframework.stereotype.Component;

import jakarta.annotation.PostConstruct;
import java.time.LocalDateTime;
import java.util.List;
import java.util.Map;
import java.util.UUID;

@Component
@RequiredArgsConstructor
@Slf4j
public class AreaReactionWorker {

    private static final int TIMEOUT_MINUTES = 5;

    private final RedisTemplate<String, Object> redisTemplate;
    private final RedisEventService redisEventService;
    private final ExecutionService executionService;
    private final ExecutionRepository executionRepository;
    private final ReactionExecutor reactionExecutor;
    private final RedisConfig redisConfig;
<<<<<<< HEAD
    private final MeterRegistry meterRegistry;
=======
    private final ActionLinkService actionLinkService;
>>>>>>> 16b09c53
    private volatile boolean running = true;

    private Counter processedEventsCounter;
    private Counter processedExecutionsCounter;
    private Counter processedRetriesCounter;
    private Counter cleanedTimeoutsCounter;
    private Counter successfulExecutionsCounter;
    private Counter failedExecutionsCounter;

    @PostConstruct
    public void initialize() {
        log.info("Initializing AREA Reaction Worker: { }", redisConfig.getAreasConsumerName());
        redisEventService.initializeStream();
        log.info("AREA Reaction Worker initialized successfully");

        processedEventsCounter = meterRegistry.counter("area_worker_events_processed_total");
        processedExecutionsCounter = meterRegistry.counter("area_worker_executions_processed_total");
        processedRetriesCounter = meterRegistry.counter("area_worker_retries_processed_total");
        cleanedTimeoutsCounter = meterRegistry.counter("area_worker_timeouts_cleaned_total");
        successfulExecutionsCounter = meterRegistry.counter("area_worker_executions_successful_total");
        failedExecutionsCounter = meterRegistry.counter("area_worker_executions_failed_total");
    }

    @Scheduled(fixedDelay = 1000)
    @Async("areaWorkerExecutor")
    public void processAreaEvents() {
        if (!running) {
            return;
        }
        try {
            @SuppressWarnings("unchecked")
            var records = redisTemplate.opsForStream().read(
                Consumer.from(redisConfig.getAreasConsumerGroup(), redisConfig.getAreasConsumerName()),
                (StreamOffset<String>) StreamOffset.create(
                    redisConfig.getAreasEventsStream(), ReadOffset.lastConsumed())
            );
            if (records != null && !records.isEmpty()) {
                log.debug("Processing { } events from Redis stream", records.size());
                processedEventsCounter.increment(records.size());
                for (var record : records) {
                    processEventRecord(record);
                }
            }

        } catch (Exception e) {
            log.error("Error processing Redis stream events: { }", e.getMessage(), e);
        }
    }

    @Scheduled(fixedDelay = 5000)
    @Async("areaWorkerExecutor")
    public void processQueuedExecutions() {
        if (!running) {
            return;
        }
        try {
            List<Execution> queuedExecutions = executionService.getQueuedExecutions();
            if (!queuedExecutions.isEmpty()) {
                log.info("Processing { } queued executions", queuedExecutions.size());
                processedExecutionsCounter.increment(queuedExecutions.size());
                for (Execution execution : queuedExecutions) {
                    processExecution(execution);
                }
            }

        } catch (Exception e) {
            log.error("Error processing queued executions: { }", e.getMessage(), e);
        }
    }

    @Scheduled(fixedDelay = 10000)
    @Async("areaWorkerExecutor")
    public void processRetryExecutions() {
        if (!running) {
            return;
        }
        try {
            LocalDateTime retryThreshold = LocalDateTime.now().minusMinutes(1);
            List<Execution> retryExecutions = executionService.getExecutionsReadyForRetry(retryThreshold);

            if (!retryExecutions.isEmpty()) {
                log.info("Processing { } executions ready for retry", retryExecutions.size());
                processedRetriesCounter.increment(retryExecutions.size());
                for (Execution execution : retryExecutions) {
                    processExecution(execution);
                }
            }

        } catch (Exception e) {
            log.error("Error processing retry executions: { }", e.getMessage(), e);
        }
    }

    @Scheduled(fixedDelay = 30000)
    @Async("areaWorkerExecutor")
    public void cleanupTimedOutExecutions() {
        if (!running) {
            return;
        }

        try {
            LocalDateTime timeoutThreshold = LocalDateTime.now().minusMinutes(TIMEOUT_MINUTES);
            List<Execution> timedOutExecutions = executionService.getTimedOutExecutions(timeoutThreshold);
            if (!timedOutExecutions.isEmpty()) {
                log.warn("Found { } timed out executions, marking as failed", timedOutExecutions.size());
                cleanedTimeoutsCounter.increment(timedOutExecutions.size());
                for (Execution execution : timedOutExecutions) {
                    ExecutionResult failureResult = ExecutionResult.failure(
                        execution.getId(),
                        "Execution timed out",
                        Map.of("reason", "timeout", "timeoutAt", LocalDateTime.now().toString()),
                        execution.getStartedAt(),
                        false,
                        null
                    );
                    executionService.updateExecutionWithResult(failureResult);
                    log.info("Marked timed out execution { } as failed", execution.getId());
                }
            }

        } catch (Exception e) {
            log.error("Error cleaning up timed out executions: { }", e.getMessage(), e);
        }
    }

    @Scheduled(fixedDelay = 60000)
    public void logStatistics() {
        try {
            var stats = executionService.getExecutionStatistics();
            log.info("Execution statistics: queued={ }, running={ }, ok={ }, retry={ }, failed={ }, canceled={ }",
                    stats.get("queued"), stats.get("running"), stats.get("ok"),
                    stats.get("retry"), stats.get("failed"), stats.get("canceled"));
        } catch (Exception e) {
            log.warn("Failed to log statistics: { }", e.getMessage());
        }
    }

    @Async("reactionTaskExecutor")
    public void processEventRecord(final MapRecord<String, Object, Object> record) {
        try {
            Map<Object, Object> values = record.getValue();
            log.debug("Processing event record: { }", record.getId());
            Object executionIdObj = values.get("executionId");
            if (executionIdObj != null) {
                String executionIdStr = executionIdObj.toString();
                UUID executionId = UUID.fromString(executionIdStr);
                var executionOpt = executionService.getQueuedExecutions().stream()
                    .filter(e -> e.getId().equals(executionId))
                    .findFirst();
                if (executionOpt.isPresent()) {
                    processExecution(executionOpt.get());
                } else {
                    log.warn("Execution not found for event: { }", executionId);
                }
            }
            redisTemplate.opsForStream().acknowledge(
                redisConfig.getAreasEventsStream(),
                redisConfig.getAreasConsumerGroup(),
                record.getId()
            );

        } catch (Exception e) {
            log.error("Error processing event record { }: { }", record.getId(), e.getMessage(), e);
        }
    }

    @Async("reactionTaskExecutor")
    public void processExecution(final Execution execution) {
        Execution fullExecution = executionRepository.findByIdWithActionInstance(execution.getId())
            .orElseThrow(() -> new IllegalStateException("Execution not found: " + execution.getId()));

        try {
            log.info("Processing execution: id={ }, actionInstance={ }, attempt={ }",
                    fullExecution.getId(),
                    fullExecution.getActionInstance().getId(),
                    fullExecution.getAttempt());
            executionService.markExecutionAsStarted(fullExecution.getId());
            ExecutionResult result = reactionExecutor.executeReaction(fullExecution);
            executionService.updateExecutionWithResult(result);
            successfulExecutionsCounter.increment();
            log.info("Completed execution: id={ }, status={ }, duration={ }ms",
                    fullExecution.getId(),
                    result.getStatus(),
                    result.getDurationMs());

<<<<<<< HEAD
            processedExecutionsCounter.increment();
=======
            if ("SUCCESS".equals(result.getStatus().name())) {
                try {
                    actionLinkService.triggerLinkedActions(fullExecution);
                    log.info("Successfully triggered linked actions for execution: { }", fullExecution.getId());
                } catch (Exception linkError) {
                    log.error("Failed to trigger linked actions for execution { }: { }",
                             fullExecution.getId(), linkError.getMessage(), linkError);
                }
            }
>>>>>>> 16b09c53

        } catch (Exception e) {
            log.error("Error processing execution { }: { }", fullExecution.getId(), e.getMessage(), e);
            try {
                ExecutionResult failureResult = ExecutionResult.failure(
                    fullExecution.getId(),
                    "Worker processing error: " + e.getMessage(),
                    Map.of("workerError", e.getClass().getSimpleName(), "timestamp", LocalDateTime.now().toString()),
                    execution.getStartedAt(),
                    false,
                    null
                );
                executionService.updateExecutionWithResult(failureResult);

                failedExecutionsCounter.increment();
            } catch (Exception updateError) {
                log.error("Failed to update execution after processing error: { }", updateError.getMessage());
            }
        }
    }

    public void shutdown() {
        log.info("Shutting down AREA Reaction Worker: { }", redisConfig.getAreasConsumerName());
        running = false;
    }

    public Map<String, Object> getWorkerStatus() {
        return Map.of(
            "consumerName", redisConfig.getAreasConsumerName(),
            "running", running,
            "streamInfo", redisEventService.getStreamInfo()
        );
    }
}<|MERGE_RESOLUTION|>--- conflicted
+++ resolved
@@ -39,11 +39,8 @@
     private final ExecutionRepository executionRepository;
     private final ReactionExecutor reactionExecutor;
     private final RedisConfig redisConfig;
-<<<<<<< HEAD
     private final MeterRegistry meterRegistry;
-=======
     private final ActionLinkService actionLinkService;
->>>>>>> 16b09c53
     private volatile boolean running = true;
 
     private Counter processedEventsCounter;
@@ -229,9 +226,7 @@
                     result.getStatus(),
                     result.getDurationMs());
 
-<<<<<<< HEAD
             processedExecutionsCounter.increment();
-=======
             if ("SUCCESS".equals(result.getStatus().name())) {
                 try {
                     actionLinkService.triggerLinkedActions(fullExecution);
@@ -241,7 +236,6 @@
                              fullExecution.getId(), linkError.getMessage(), linkError);
                 }
             }
->>>>>>> 16b09c53
 
         } catch (Exception e) {
             log.error("Error processing execution { }: { }", fullExecution.getId(), e.getMessage(), e);
